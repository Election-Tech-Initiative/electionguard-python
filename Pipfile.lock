--- conflicted
+++ resolved
@@ -1,11 +1,7 @@
 {
     "_meta": {
         "hash": {
-<<<<<<< HEAD
-            "sha256": "98899f8a17db262a82b96d5657f871d665f44431537812aa17ab4d87f7345121"
-=======
             "sha256": "79803bb010471e81b4052effa7860d58588cf6485fc19452f6d2d5cc0301dd44"
->>>>>>> 7e896e8d
         },
         "pipfile-spec": 6,
         "requires": {
@@ -298,17 +294,6 @@
             "index": "pypi",
             "version": "==5.4.1"
         },
-<<<<<<< HEAD
-        "pytest-cov": {
-            "hashes": [
-                "sha256:cc6742d8bac45070217169f5f72ceee1e0e55b0221f54bcf24845972d3a47f2b",
-                "sha256:cdbdef4f870408ebdbfeb44e63e07eb18bb4619fae852f6e760645fa36172626"
-            ],
-            "index": "pypi",
-            "version": "==2.8.1"
-        },
-=======
->>>>>>> 7e896e8d
         "regex": {
             "hashes": [
                 "sha256:08119f707f0ebf2da60d2f24c2f39ca616277bb67ef6c92b72cbf90cbe3a556b",
