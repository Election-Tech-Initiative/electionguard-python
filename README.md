---
page_type: sample
languages:
<<<<<<< HEAD
  - csharp
products:
  - dotnet
description: "Add 150 character max description"
urlFragment: "update-this-to-unique-url-stub"
=======
  - python
description: "ElectionGuard: Support for e2e verified elections."
urlFragment: "https://github.com/microsoft/electionguard-python"
>>>>>>> 7e896e8d
---

# ElectionGuard-Python

<!--
Guidelines on README format: https://review.docs.microsoft.com/help/onboard/admin/samples/concepts/readme-template?branch=master

Guidance on onboarding samples to docs.microsoft.com/samples: https://review.docs.microsoft.com/help/onboard/admin/samples/process/onboarding?branch=master

Taxonomies for products and languages: https://review.docs.microsoft.com/new-hope/information-architecture/metadata/taxonomies?branch=master
-->

This repository is a "reference implementation" of ElectionGuard written in Python3. This includes
both a "verifier" application, useful for validating the results of an ElectionGuard election, as
well as a standalone Python library, suitable for building other applications.

## Contents

Outline the file contents of the repository. It helps users navigate the codebase, build configuration and any related assets.

| File/folder         | Description                              |
| ------------------- | ---------------------------------------- |
| `bench`             | Microbenchmarks based on this codebase   |
| `src/electionguard` | Source code to the ElectionGuard library |
| `stubs`             | Type annotations for external libraries  |
| `tests`             | Unit tests to exercise this codebase     |
| `CONTRIBUTING.md`   | Guidelines for contributing              |
| `README.md`         | This README file                         |
| `LICENSE`           | The license for ElectionGuard-Python.    |

## Prerequisites

### Python 3.8+

This code was developed against Python3.8, and is unlikely to work against earlier versions. [Download Python](https://www.python.org/downloads/).

### gmpy2 Requirements

To make the math go faster, we're using [Gmpy2](https://gmpy2.readthedocs.io/en/latest/), which
has its own [installation requirements (native C libraries)](https://gmpy2.readthedocs.io/en/latest/intro.html#installation).

### pipenv

[pipenv](https://github.com/pypa/pipenv) is used to configure the environment. Installation instructions can be found [here](https://github.com/pypa/pipenv#installation).

## Setup

**1. Initialize dev environment**

```
pipenv install --dev
```

**2. Install `electionguard` module in edit mode**

```
pipenv run python -m pip install -e .
```

## Running

### Option 1: Run test command

`pipenv run python -m pytest /tests`

### Option 2: Run tests in VS Code

Install recommended test explorer extensions and run unit tests through tool.

### Option 3: Run tox

This project is configured to use [tox](https://tox.readthedocs.io/en/latest/) to run its unit tests.

## Key concepts

🚧Under Construction
<|MERGE_RESOLUTION|>--- conflicted
+++ resolved
@@ -1,90 +1,82 @@
----
-page_type: sample
-languages:
-<<<<<<< HEAD
-  - csharp
-products:
-  - dotnet
-description: "Add 150 character max description"
-urlFragment: "update-this-to-unique-url-stub"
-=======
-  - python
-description: "ElectionGuard: Support for e2e verified elections."
-urlFragment: "https://github.com/microsoft/electionguard-python"
->>>>>>> 7e896e8d
----
-
-# ElectionGuard-Python
-
-<!--
-Guidelines on README format: https://review.docs.microsoft.com/help/onboard/admin/samples/concepts/readme-template?branch=master
-
-Guidance on onboarding samples to docs.microsoft.com/samples: https://review.docs.microsoft.com/help/onboard/admin/samples/process/onboarding?branch=master
-
-Taxonomies for products and languages: https://review.docs.microsoft.com/new-hope/information-architecture/metadata/taxonomies?branch=master
--->
-
-This repository is a "reference implementation" of ElectionGuard written in Python3. This includes
-both a "verifier" application, useful for validating the results of an ElectionGuard election, as
-well as a standalone Python library, suitable for building other applications.
-
-## Contents
-
-Outline the file contents of the repository. It helps users navigate the codebase, build configuration and any related assets.
-
-| File/folder         | Description                              |
-| ------------------- | ---------------------------------------- |
-| `bench`             | Microbenchmarks based on this codebase   |
-| `src/electionguard` | Source code to the ElectionGuard library |
-| `stubs`             | Type annotations for external libraries  |
-| `tests`             | Unit tests to exercise this codebase     |
-| `CONTRIBUTING.md`   | Guidelines for contributing              |
-| `README.md`         | This README file                         |
-| `LICENSE`           | The license for ElectionGuard-Python.    |
-
-## Prerequisites
-
-### Python 3.8+
-
-This code was developed against Python3.8, and is unlikely to work against earlier versions. [Download Python](https://www.python.org/downloads/).
-
-### gmpy2 Requirements
-
-To make the math go faster, we're using [Gmpy2](https://gmpy2.readthedocs.io/en/latest/), which
-has its own [installation requirements (native C libraries)](https://gmpy2.readthedocs.io/en/latest/intro.html#installation).
-
-### pipenv
-
-[pipenv](https://github.com/pypa/pipenv) is used to configure the environment. Installation instructions can be found [here](https://github.com/pypa/pipenv#installation).
-
-## Setup
-
-**1. Initialize dev environment**
-
-```
-pipenv install --dev
-```
-
-**2. Install `electionguard` module in edit mode**
-
-```
-pipenv run python -m pip install -e .
-```
-
-## Running
-
-### Option 1: Run test command
-
-`pipenv run python -m pytest /tests`
-
-### Option 2: Run tests in VS Code
-
-Install recommended test explorer extensions and run unit tests through tool.
-
-### Option 3: Run tox
-
-This project is configured to use [tox](https://tox.readthedocs.io/en/latest/) to run its unit tests.
-
-## Key concepts
-
-🚧Under Construction
+---
+page_type: sample
+languages:
+  - python
+description: "ElectionGuard: Support for e2e verified elections."
+urlFragment: "https://github.com/microsoft/electionguard-python"
+---
+
+# ElectionGuard-Python
+
+<!--
+Guidelines on README format: https://review.docs.microsoft.com/help/onboard/admin/samples/concepts/readme-template?branch=master
+
+Guidance on onboarding samples to docs.microsoft.com/samples: https://review.docs.microsoft.com/help/onboard/admin/samples/process/onboarding?branch=master
+
+Taxonomies for products and languages: https://review.docs.microsoft.com/new-hope/information-architecture/metadata/taxonomies?branch=master
+-->
+
+This repository is a "reference implementation" of ElectionGuard written in Python3. This includes
+both a "verifier" application, useful for validating the results of an ElectionGuard election, as
+well as a standalone Python library, suitable for building other applications.
+
+## Contents
+
+Outline the file contents of the repository. It helps users navigate the codebase, build configuration and any related assets.
+
+| File/folder         | Description                              |
+| ------------------- | ---------------------------------------- |
+| `bench`             | Microbenchmarks based on this codebase   |
+| `src/electionguard` | Source code to the ElectionGuard library |
+| `stubs`             | Type annotations for external libraries  |
+| `tests`             | Unit tests to exercise this codebase     |
+| `CONTRIBUTING.md`   | Guidelines for contributing              |
+| `README.md`         | This README file                         |
+| `LICENSE`           | The license for ElectionGuard-Python.    |
+
+## Prerequisites
+
+### Python 3.8+
+
+This code was developed against Python3.8, and is unlikely to work against earlier versions. [Download Python](https://www.python.org/downloads/).
+
+### gmpy2 Requirements
+
+To make the math go faster, we're using [Gmpy2](https://gmpy2.readthedocs.io/en/latest/), which
+has its own [installation requirements (native C libraries)](https://gmpy2.readthedocs.io/en/latest/intro.html#installation).
+
+### pipenv
+
+[pipenv](https://github.com/pypa/pipenv) is used to configure the environment. Installation instructions can be found [here](https://github.com/pypa/pipenv#installation).
+
+## Setup
+
+**1. Initialize dev environment**
+
+```
+pipenv install --dev
+```
+
+**2. Install `electionguard` module in edit mode**
+
+```
+pipenv run python -m pip install -e .
+```
+
+## Running
+
+### Option 1: Run test command
+
+`pipenv run python -m pytest /tests`
+
+### Option 2: Run tests in VS Code
+
+Install recommended test explorer extensions and run unit tests through tool.
+
+### Option 3: Run tox
+
+This project is configured to use [tox](https://tox.readthedocs.io/en/latest/) to run its unit tests.
+
+## Key concepts
+
+🚧Under Construction