--- conflicted
+++ resolved
@@ -14,13 +14,8 @@
 VERSION = "0.1.0"
 LICENSE = "MIT"
 DESCRIPTION = "ElectionGuard: Support for e2e verified elections."
-<<<<<<< HEAD
-AUTHOR = "Dan S. Wallach"
-AUTHOR_EMAIL = "dwallach@gmail.com"
-=======
 AUTHOR = "Microsoft Corporation"
 AUTHOR_EMAIL = "electionguard@microsoft.com"
->>>>>>> 7e896e8d
 URL = "https://github.com/microsoft/electionguard-python"
 PROJECT_URLS = {
     "Changelog": "https://github.com/microsoft/electionguard-python/blob/master/CHANGELOG.rst",
@@ -28,20 +23,12 @@
 }
 CLASSIFIERS = [
     # http://pypi.python.org/pypi?%3Aaction=list_classifiers
-<<<<<<< HEAD
-    "Development Status :: 5 - Production/Stable",
-    "Intended Audience :: Developers",
-    "License :: OSI Approved :: BSD License",
-    "Operating System :: Unix",
-    "Operating System :: POSIX",
-=======
     "Development Status :: 3 - Alpha",  # TODO Update when Stable
     "Intended Audience :: Developers",
     "License :: OSI Approved :: MIT License",
     "Operating System :: Unix",
     "Operating System :: POSIX",
     "Operating System :: MacOS",
->>>>>>> 7e896e8d
     "Operating System :: Microsoft :: Windows",
     "Programming Language :: Python",
     "Programming Language :: Python :: 3.8",
