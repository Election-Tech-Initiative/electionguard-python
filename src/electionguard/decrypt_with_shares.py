--- conflicted
+++ resolved
@@ -1,10 +1,6 @@
 from typing import Dict, Optional, Tuple
 
-<<<<<<< HEAD
-from .ballot import SubmittedBallot, CiphertextSelection
-=======
 from .ballot import CiphertextAcceptedBallot, CiphertextContest, CiphertextSelection
->>>>>>> 830dc895
 from .decryption_share import (
     CiphertextDecryptionSelection,
     DecryptionShare,
@@ -131,21 +127,11 @@
     return PlaintextTally(ballot.object_id, contests)
 
 
-<<<<<<< HEAD
-def decrypt_spoiled_ballots(
-    spoiled_ballots: Dict[BALLOT_ID, SubmittedBallot],
-    shares: Dict[AVAILABLE_GUARDIAN_ID, TallyDecryptionShare],
-    extended_base_hash: ElementModQ,
-) -> Optional[Dict[BALLOT_ID, Dict[CONTEST_ID, PlaintextTallyContest]]]:
-    """
-    Try to decrypt each of the spoiled ballots using the provided decryption shares
-=======
 def decrypt_contest_with_decryption_shares(
     contest: CiphertextContest,
     shares: Dict[GUARDIAN_ID, DecryptionShare],
     crypto_extended_base_hash: ElementModQ,
 ) -> Optional[PlaintextTallyContest]:
->>>>>>> 830dc895
     """
     Decrypt the specified tally within the context of the specified Decryption Shares
 
@@ -175,15 +161,6 @@
     return PlaintextTallyContest(contest.object_id, plaintext_selections)
 
 
-<<<<<<< HEAD
-def decrypt_ballot(
-    ballot: SubmittedBallot,
-    shares: Dict[AVAILABLE_GUARDIAN_ID, BallotDecryptionShare],
-    extended_base_hash: ElementModQ,
-) -> Optional[Dict[CONTEST_ID, PlaintextTallyContest]]:
-    """
-    Try to decrypt a single ballot using the provided decryption shares
-=======
 def decrypt_selection_with_decryption_shares(
     selection: CiphertextSelection,
     shares: Dict[
@@ -192,7 +169,6 @@
     crypto_extended_base_hash: ElementModQ,
     suppress_validity_check: bool = False,
 ) -> Optional[PlaintextTallySelection]:
->>>>>>> 830dc895
     """
     Decrypt the specified `CiphertextTallySelection` with the collection of `ElementModP` decryption shares.
     Each share is expected to be passed with the corresponding public key so that the encryption can be validated
