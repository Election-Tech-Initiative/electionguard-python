--- conflicted
+++ resolved
@@ -47,20 +47,12 @@
     be discovered by a quorum of n guardians corresponding to n coefficients.
     """
 
-<<<<<<< HEAD
     coefficients: List[Coefficient]
     """List of coefficient value, commitments and proofs"""
 
     def get_commitments(self) -> List[PUBLIC_COMMITMENT]:
         """Access the list of public keys generated from secret coefficient"""
         return [coefficient.commitment for coefficient in self.coefficients]
-=======
-    coefficients: List[SecretCoefficient]
-    """The secret coefficients `a_ij` """
-
-    coefficient_commitments: List[PublicCommitment]
-    """The public keys `K_ij`generated from secret coefficients"""
->>>>>>> 6bf466f3
 
     def get_proofs(self) -> List[SchnorrProof]:
         """Access the list of proof of possesion of the private key for the secret coefficient"""
@@ -77,13 +69,8 @@
     :param nonce: an optional nonce parameter that may be provided (useful for testing)
     :return: Polynomial used to share election keys
     """
-<<<<<<< HEAD
     coefficients: List[Coefficient] = []
-=======
-    coefficients: List[SecretCoefficient] = []
-    commitments: List[PublicCommitment] = []
-    proofs: List[SchnorrProof] = []
->>>>>>> 6bf466f3
+
 
     for i in range(number_of_coefficients):
         # Note: the nonce value is not safe. it is designed for testing only.
