# Support for basic modular math in ElectionGuard. This code's primary purpose is to be "correct",
# in the sense that performance may be less than hand-optimized C code, and no guarantees are
# made about timing or other side-channels.

from typing import Any, Final, NamedTuple, Optional, Union
from secrets import randbelow
<<<<<<< HEAD
from gmpy2 import mpz, powmod, invert
=======
from gmpy2 import mpz, powmod, to_binary, from_binary
>>>>>>> bd7f1338

# Constants used by ElectionGuard
Q: Final[int] = pow(2, 256) - 189
P: Final[int] = pow(2, 4096) - 69 * Q - 2650872664557734482243044168410288960
R: Final[int] = ((P - 1) * pow(Q, -1, P)) % P
G: Final[int] = pow(2, R, P)
G_INV: Final[int] = pow(G, -1, P)
Q_MINUS_ONE: Final[int] = Q - 1


class ElementModQ(NamedTuple):
    """An element of the smaller `mod q` space, i.e., in [0, Q), where Q is a 256-bit prime."""

    elem: mpz

    def to_int(self) -> int:
        """
        Converts from the element to a regular integer. This is preferable to directly
        accessing `elem`, whose representation might change.
        """
        return self.elem

    def is_in_bounds(self) -> bool:
        """
        Validates that the element is actually within the bounds of [0,Q).
        Returns true if all is good, false if something's wrong.
        """
        return 0 <= self.elem < Q

    def is_in_bounds_no_zero(self) -> bool:
        """
        Validates that the element is actually within the bounds of [1,Q).
        Returns true if all is good, false if something's wrong.
        """
        return 0 < self.elem < Q

    # overload != (not equal to) operator
    def __ne__(self, other: Any) -> bool:
        return (
            isinstance(other, ElementModP) or isinstance(other, ElementModQ)
        ) and not eq_elems(self, other)

    # overload == (equal to) operator
    def __eq__(self, other: Any) -> bool:
        return (
            isinstance(other, ElementModP) or isinstance(other, ElementModQ)
        ) and eq_elems(self, other)


class ElementModP(NamedTuple):
    """An element of the larger `mod p` space, i.e., in [0, P), where P is a 4096-bit prime."""

    elem: mpz

    def to_int(self) -> int:
        """
        Converts from the element to a regular integer. This is preferable to directly
        accessing `elem`, whose representation might change.
        """
        return self.elem

    def is_in_bounds(self) -> bool:
        """
        Validates that the element is actually within the bounds of [0,P).
        Returns true if all is good, false if something's wrong.
        """
        return 0 <= self.elem < P

    def is_in_bounds_no_zero(self) -> bool:
        """
        Validates that the element is actually within the bounds of [1,P).
        Returns true if all is good, false if something's wrong.
        """
        return 0 < self.elem < P

    def is_valid_residue(self) -> bool:
        """
        Validates that this element is in Z^r_p.
        Returns true if all is good, false if something's wrong.
        """
        residue = pow_p(self, ElementModQ(mpz(Q))) == ONE_MOD_P
        return self.is_in_bounds() and residue

    # overload != (not equal to) operator
    def __ne__(self, other: Any) -> bool:
        return (
            isinstance(other, ElementModP) or isinstance(other, ElementModQ)
        ) and not eq_elems(self, other)

    # overload == (equal to) operator
    def __eq__(self, other: Any) -> bool:
        return (
            isinstance(other, ElementModP) or isinstance(other, ElementModQ)
        ) and eq_elems(self, other)


# Handy constants. Defined once, so we can avoid allocating lots of copies.
ZERO_MOD_Q: Final[ElementModQ] = ElementModQ(mpz(0))
ONE_MOD_Q: Final[ElementModQ] = ElementModQ(mpz(1))
TWO_MOD_Q: Final[ElementModQ] = ElementModQ(mpz(2))

ZERO_MOD_P: Final[ElementModP] = ElementModP(mpz(0))
ONE_MOD_P: Final[ElementModP] = ElementModP(mpz(1))
TWO_MOD_P: Final[ElementModP] = ElementModP(mpz(2))

ElementModPOrQ = Union[ElementModP, ElementModQ]  # generally useful typedef


def int_to_q(i: int) -> Optional[ElementModQ]:
    """
    Given a Python integer, returns an ElementModQ.
    Returns `None` if the number is out of the allowed
    [0,Q) range.
    """
    if 0 <= i < Q:
        return ElementModQ(mpz(i))
    else:
        return None


def int_to_q_unchecked(i: int) -> ElementModQ:
    """
    Given a Python integer, returns an ElementModQ. Allows
    for the input to be out-of-bounds, and thus creating an invalid
    element (i.e., outside of [0,Q)). Useful for tests of it
    you're absolutely, positively, certain the input is in-bounds.
    """

    return ElementModQ(mpz(i))


def int_to_p(i: int) -> Optional[ElementModP]:
    """
    Given a Python integer, returns an ElementModP.
    Returns `None` if the number is out of the allowed
    [0,P) range.
    """
    if 0 <= i < P:
        return ElementModP(mpz(i))
    else:
        return None


def int_to_p_unchecked(i: int) -> ElementModP:
    """
    Given a Python integer, returns an ElementModP. Allows
    for the input to be out-of-bounds, and thus creating an invalid
    element (i.e., outside of [0,P)). Useful for tests or if
    you're absolutely, positively, certain the input is in-bounds.
    """
    return ElementModP(mpz(i))


def q_to_bytes(e: ElementModQ) -> bytes:
    """
    Returns a byte sequence from the element.
    """
    return to_binary(e.elem)


def bytes_to_q(b: bytes) -> ElementModQ:
    """
    Returns an element from a byte sequence.
    """
    return ElementModQ(mpz(from_binary(b)))


def add_q(*elems: ElementModQ) -> ElementModQ:
    """
    Adds together one or more elements in Q, returns the sum mod Q.
    """
    t = mpz(0)
    for e in elems:
        t = (t + e.elem) % Q

    return ElementModQ(t)


def a_minus_b_q(a: ElementModQ, b: ElementModQ) -> ElementModQ:
    """
    Computes (a-b) mod q.
    """
    return ElementModQ((a.elem - b.elem) % Q)


def div_p(a: ElementModPOrQ, b: ElementModPOrQ) -> ElementModP:
    """
    Computes a/b mod p
    """
    inverse = invert(b.elem, mpz(P))
    return mult_p(a, int_to_p_unchecked(inverse))


def negate_q(a: ElementModQ) -> ElementModQ:
    """
    Computes (Q - a) mod q.
    """
    return ElementModQ(Q - a.elem)


def a_plus_bc_q(a: ElementModQ, b: ElementModQ, c: ElementModQ) -> ElementModQ:
    """
    Computes (a + b * c) mod q.
    """
    return ElementModQ((a.elem + b.elem * c.elem) % Q)


def mult_inv_p(e: ElementModPOrQ) -> ElementModP:
    """
    Computes the multiplicative inverse mod p.

    :param e:  An element in [1, P).
    """
    assert e.elem != 0, "No multiplicative inverse for zero"
    return ElementModP(powmod(e.elem, -1, P))


def pow_p(b: ElementModPOrQ, e: ElementModPOrQ) -> ElementModP:
    """
    Computes b^e mod p.

    :param b: An element in [0,P).
    :param e: An element in [0,P).
    """
    return ElementModP(powmod(b.elem, e.elem, P))


def pow_q(b: ElementModPOrQ, e: ElementModPOrQ) -> ElementModQ:
    """
    Computes b^e mod p.

    :param b: An element in [0,P).
    :param e: An element in [0,P).
    """
    return ElementModQ(powmod(b.elem, e.elem, Q))


def mult_p(*elems: ElementModPOrQ) -> ElementModP:
    """
    Computes the product, mod p, of all elements.

    :param elems: Zero or more elements in [0,P).
    """
    product = mpz(1)
    for x in elems:
        product = (product * x.elem) % P
    return ElementModP(product)


def mult_q(*elems: ElementModPOrQ) -> ElementModQ:
    """
    Computes the product, mod q, of all elements.

    :param elems: Zero or more elements in [0,P).
    """
    product = mpz(1)
    for x in elems:
        product = (product * x.elem) % Q
    return ElementModQ(product)


def g_pow_p(e: ElementModPOrQ) -> ElementModP:
    """
    Computes g^e mod p.

    :param e: An element in [0,P).
    """
    return pow_p(ElementModP(mpz(G)), e)


def rand_q() -> ElementModQ:
    """
    Generate random number between 0 and Q

    :return: Random value between 0 and Q
    """
    return int_to_q_unchecked(randbelow(Q))


def rand_range_q(start: ElementModPOrQ) -> ElementModQ:
    """
    Generate random number between start and Q

    :param start: Starting value of range
    :return: Random value between start and Q
    """
    random = 0
    while random < start.to_int():
        random = randbelow(Q)
    return int_to_q_unchecked(random)


def eq_elems(a: ElementModPOrQ, b: ElementModPOrQ) -> bool:
    """
    Returns whether the two elements hold the same value.
    """
    return a.elem == b.elem<|MERGE_RESOLUTION|>--- conflicted
+++ resolved
@@ -4,11 +4,7 @@
 
 from typing import Any, Final, NamedTuple, Optional, Union
 from secrets import randbelow
-<<<<<<< HEAD
-from gmpy2 import mpz, powmod, invert
-=======
-from gmpy2 import mpz, powmod, to_binary, from_binary
->>>>>>> bd7f1338
+from gmpy2 import mpz, powmod, invert, to_binary, from_binary
 
 # Constants used by ElectionGuard
 Q: Final[int] = pow(2, 256) - 189
