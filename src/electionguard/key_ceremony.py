from dataclasses import dataclass
from typing import List, Optional, NamedTuple

from .auxiliary import (
    AuxiliaryKeyPair,
    AuxiliaryDecrypt,
    AuxiliaryEncrypt,
    AuxiliaryPublicKey,
)
from .data_store import DataStore
from .election_polynomial import (
    compute_polynomial_coordinate,
    ElectionPolynomial,
    generate_polynomial,
    verify_polynomial_coordinate,
)
from .elgamal import (
    ElGamalKeyPair,
    elgamal_combine_public_keys,
    elgamal_keypair_random,
)
from .group import hex_to_q, rand_q, ElementModP, ElementModQ
from .rsa import rsa_keypair, rsa_decrypt, rsa_encrypt
from .schnorr import SchnorrProof, make_schnorr_proof
from .serializable import Serializable
from .types import GUARDIAN_ID
from .utils import get_optional

ElectionJointKey = ElementModP


class CeremonyDetails(NamedTuple):
    """
    Details of key ceremony
    """

    number_of_guardians: int
    quorum: int


class ElectionKeyPair(NamedTuple):
    """A tuple of election key pair, proof and polynomial"""

    key_pair: ElGamalKeyPair
    proof: SchnorrProof
    polynomial: ElectionPolynomial


class ElectionPublicKey(NamedTuple):
    """A tuple of election public key and owner information"""

    owner_id: GUARDIAN_ID
    proof: SchnorrProof
    key: ElementModP


class PublicKeySet(NamedTuple):
    """Public key set of auxiliary and election keys and owner information"""

    owner_id: GUARDIAN_ID
    sequence_order: int
    auxiliary_public_key: str
    election_public_key: ElementModP
    election_public_key_proof: SchnorrProof


class GuardianPair(NamedTuple):
    """Pair of guardians involved in sharing"""

    owner_id: GUARDIAN_ID
    designated_id: GUARDIAN_ID


class ElectionPartialKeyBackup(NamedTuple):
    """Election partial key backup used for key sharing"""

    owner_id: GUARDIAN_ID
    """
    The Id of the guardian that generated this backup
    """
    designated_id: GUARDIAN_ID
    """
    The Id of the guardian to receive this backup
    """
    designated_sequence_order: int
    """
    The sequence order of the designated guardian
    """

    encrypted_value: str
    """
    The encrypted coordinate corresponding to a secret election polynomial
    """

    coefficient_commitments: List[ElementModP]
    """
    The public keys `K_ij`generated from the election polynomial coefficients
    """

    coefficient_proofs: List[SchnorrProof]
    """
    the proofs of posession of the private keys for the election polynomial secret coefficients
    """


@dataclass
class CoefficientValidationSet(Serializable):
    """Set of validation pieces for election key coefficients"""

    owner_id: GUARDIAN_ID
    coefficient_commitments: List[ElementModP]
    coefficient_proofs: List[SchnorrProof]


class ElectionPartialKeyVerification(NamedTuple):
    """Verification of election partial key used in key sharing"""

    owner_id: GUARDIAN_ID
    designated_id: GUARDIAN_ID
    verifier_id: GUARDIAN_ID
    verified: bool


class ElectionPartialKeyChallenge(NamedTuple):
    """Challenge of election partial key used in key sharing"""

    owner_id: GUARDIAN_ID
    designated_id: GUARDIAN_ID
    designated_sequence_order: int
    """
    The sequence order of the designated guardian
    """

<<<<<<< HEAD
    value: str
=======
    value: ElementModQ
>>>>>>> 585bd7a2
    coefficient_commitments: List[ElementModP]
    coefficient_proofs: List[SchnorrProof]


def generate_elgamal_auxiliary_key_pair() -> AuxiliaryKeyPair:
    """
    Generate auxiliary key pair using elgamal
    :return: Auxiliary key pair
    """
    elgamal_key_pair = elgamal_keypair_random()
    return AuxiliaryKeyPair(
        elgamal_key_pair.secret_key.to_hex(), elgamal_key_pair.public_key.to_hex(),
    )


def generate_rsa_auxiliary_key_pair() -> AuxiliaryKeyPair:
    """
    Generate auxiliary key pair using RSA
    :return: Auxiliary key pair
    """
    rsa_key_pair = rsa_keypair()
    return AuxiliaryKeyPair(rsa_key_pair.private_key, rsa_key_pair.public_key)


def generate_election_key_pair(
    quorum: int, nonce: ElementModQ = None
) -> ElectionKeyPair:
    """
    Generate election key pair, proof, and polynomial
    :param quorum: Quorum of guardians needed to decrypt
    :return: Election key pair
    """
    polynomial = generate_polynomial(quorum, nonce)
    key_pair = ElGamalKeyPair(
        polynomial.coefficients[0], polynomial.coefficient_commitments[0]
    )
    proof = make_schnorr_proof(key_pair, rand_q())
    return ElectionKeyPair(key_pair, proof, polynomial)


def generate_election_partial_key_backup(
    owner_id: GUARDIAN_ID,
    polynomial: ElectionPolynomial,
    auxiliary_public_key: AuxiliaryPublicKey,
    encrypt: AuxiliaryEncrypt = rsa_encrypt,
) -> Optional[ElectionPartialKeyBackup]:
    """
    Generate election partial key backup for sharing
    :param owner_id: Owner of election key
    :param polynomial: The owner's Election polynomial
    :param auxiliary_public_key: The Auxiliary public key
    :param encrypt: Function to encrypt using auxiliary key
    :return: Election partial key backup
    """
    value = compute_polynomial_coordinate(
        auxiliary_public_key.sequence_order, polynomial
    )
    encrypted_value = encrypt(value.to_hex(), auxiliary_public_key.key)
    if encrypted_value is None:
        return None
    return ElectionPartialKeyBackup(
        owner_id,
        auxiliary_public_key.owner_id,
        auxiliary_public_key.sequence_order,
        encrypted_value,
        polynomial.coefficient_commitments,
        polynomial.coefficient_proofs,
    )


def get_coefficient_validation_set(
    owner_id: GUARDIAN_ID, polynomial: ElectionPolynomial,
) -> CoefficientValidationSet:
    """Get coefficient validation set from polynomial"""
    return CoefficientValidationSet(
        owner_id, polynomial.coefficient_commitments, polynomial.coefficient_proofs,
    )


def get_coefficient_validation_set_from_backup(
    backup: ElectionPartialKeyBackup,
) -> CoefficientValidationSet:
    """Get coefficient validation set from a election partial key backup"""
    return CoefficientValidationSet(
        backup.owner_id, backup.coefficient_commitments, backup.coefficient_proofs,
    )


def verify_election_partial_key_backup(
    verifier_id: GUARDIAN_ID,
    backup: ElectionPartialKeyBackup,
    auxiliary_key_pair: AuxiliaryKeyPair,
    decrypt: AuxiliaryDecrypt = rsa_decrypt,
) -> ElectionPartialKeyVerification:
    """
    Verify election partial key backup contain point on owners polynomial
    :param verifier_id: Verifier of the partial key backup
    :param backup: Election partial key backup
    :param auxiliary_key_pair: Auxiliary key pair
    :param decrypt: Decryption function using auxiliary key
    """

    decrypted_value = decrypt(backup.encrypted_value, auxiliary_key_pair.secret_key)
    if decrypted_value is None:
        return ElectionPartialKeyVerification(
            backup.owner_id, backup.designated_id, verifier_id, False
        )
    value = get_optional(hex_to_q(decrypted_value))
    return ElectionPartialKeyVerification(
        backup.owner_id,
        backup.designated_id,
        verifier_id,
        verify_polynomial_coordinate(
            value, backup.designated_sequence_order, backup.coefficient_commitments
        ),
    )


def generate_election_partial_key_challenge(
    backup: ElectionPartialKeyBackup, polynomial: ElectionPolynomial,
) -> ElectionPartialKeyChallenge:
    """
    Generate challenge to a previous verification of a partial key backup
    :param backup: Election partial key backup in question
    :param poynomial: Polynomial to regenerate point
    :return: Election partial key verification
    """
    return ElectionPartialKeyChallenge(
        backup.owner_id,
        backup.designated_id,
        backup.designated_sequence_order,
<<<<<<< HEAD
        compute_polynomial_coordinate(
            backup.designated_sequence_order, polynomial
        ).to_hex(),
=======
        compute_polynomial_coordinate(backup.designated_sequence_order, polynomial),
>>>>>>> 585bd7a2
        backup.coefficient_commitments,
        backup.coefficient_proofs,
    )


def verify_election_partial_key_challenge(
    verifier_id: GUARDIAN_ID, challenge: ElectionPartialKeyChallenge
) -> ElectionPartialKeyVerification:
    """
    Verify a challenge to a previous verification of a partial key backup
    :param verifier_id: Verifier of the challenge
    :param challenge: Election partial key challenge
    :return: Election partial key verification
    """
    return ElectionPartialKeyVerification(
        challenge.owner_id,
        challenge.designated_id,
        verifier_id,
        verify_polynomial_coordinate(
<<<<<<< HEAD
            get_optional(hex_to_q(challenge.value)),
=======
            challenge.value,
>>>>>>> 585bd7a2
            challenge.designated_sequence_order,
            challenge.coefficient_commitments,
        ),
    )


def combine_election_public_keys(
    election_public_keys: DataStore[GUARDIAN_ID, ElectionPublicKey]
) -> ElectionJointKey:
    """
    Creates a joint election key from the public keys of all guardians
    :return: Joint key for election
    """
    public_keys = map(lambda public_key: public_key.key, election_public_keys.values())

    return elgamal_combine_public_keys(public_keys)<|MERGE_RESOLUTION|>--- conflicted
+++ resolved
@@ -131,11 +131,7 @@
     The sequence order of the designated guardian
     """
 
-<<<<<<< HEAD
-    value: str
-=======
     value: ElementModQ
->>>>>>> 585bd7a2
     coefficient_commitments: List[ElementModP]
     coefficient_proofs: List[SchnorrProof]
 
@@ -267,13 +263,7 @@
         backup.owner_id,
         backup.designated_id,
         backup.designated_sequence_order,
-<<<<<<< HEAD
-        compute_polynomial_coordinate(
-            backup.designated_sequence_order, polynomial
-        ).to_hex(),
-=======
         compute_polynomial_coordinate(backup.designated_sequence_order, polynomial),
->>>>>>> 585bd7a2
         backup.coefficient_commitments,
         backup.coefficient_proofs,
     )
@@ -293,11 +283,7 @@
         challenge.designated_id,
         verifier_id,
         verify_polynomial_coordinate(
-<<<<<<< HEAD
-            get_optional(hex_to_q(challenge.value)),
-=======
             challenge.value,
->>>>>>> 585bd7a2
             challenge.designated_sequence_order,
             challenge.coefficient_commitments,
         ),
