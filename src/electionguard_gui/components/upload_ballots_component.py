--- conflicted
+++ resolved
@@ -67,8 +67,7 @@
     ) -> dict[str, Any]:
         try:
             db = self._db_service.get_db()
-<<<<<<< HEAD
-            self._log.debug(f"adding ballot {file_name} to {ballot_upload_id}")
+            self._log.trace(f"adding ballot {file_name} to {ballot_upload_id}")
             ballot = from_raw(SubmittedBallot, file_contents)
             election = self._election_service.get(db, election_id)
             context = election.get_context()
@@ -90,9 +89,6 @@
                 )
                 return eel_success({"is_duplicate": True})
 
-=======
-            self._log.trace(f"adding ballot {file_name} to {ballot_upload_id}")
->>>>>>> 510bc87e
             success = self._ballot_upload_service.add_ballot(
                 db,
                 ballot_upload_id,
