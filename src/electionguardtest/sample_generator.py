--- conflicted
+++ resolved
@@ -109,15 +109,9 @@
             public_data.context,
             public_data.constants,
             [self.encryption_device],
-<<<<<<< HEAD
-            submitted_ballots,
-            ciphertext_tally.spoiled_ballots.values(),
-            publish_ciphertext_tally(ciphertext_tally),
-=======
             accepted_ballots,
             plaintext_spoiled_ballots.values(),
             ciphertext_tally.publish(),
->>>>>>> 830dc895
             plaintext_tally,
             public_data.guardians,
         )
