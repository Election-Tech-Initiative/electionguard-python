from tests.base_test_case import BaseTestCase

from electionguard.election_polynomial import (
    Coefficient,
    compute_polynomial_coordinate,
    PolynomialCoefficients,
    ElectionPolynomial,
    generate_polynomial,
    verify_polynomial_coordinate,
)

from electionguard.group import ONE_MOD_P, ONE_MOD_Q, TWO_MOD_P, TWO_MOD_Q

TEST_EXPONENT_MODIFIER = 1
TEST_POLYNOMIAL_DEGREE = 3


class TestElectionPolynomial(BaseTestCase):
    """Election polynomial tests"""

    def test_generate_polynomial(self):
        # Act
        polynomial = generate_polynomial(TEST_POLYNOMIAL_DEGREE)

        # Assert
        self.assertIsNotNone(polynomial)

    def test_compute_polynomial_coordinate(self):
<<<<<<< HEAD
        # create proofs
        proof_one = make_schnorr_proof(ElGamalKeyPair(ONE_MOD_Q, ONE_MOD_P), rand_q())
        proof_two = make_schnorr_proof(ElGamalKeyPair(TWO_MOD_Q, TWO_MOD_P), rand_q())
=======
        # create proof
        proof = make_schnorr_proof(ElGamalKeyPair([ONE_MOD_Q, TWO_MOD_Q],
                                                  [ONE_MOD_P, TWO_MOD_P]),
                                                  rand_q())
>>>>>>> 2d53e0bd

        # Arrange
        polynomial = ElectionPolynomial([Coefficient(ONE_MOD_Q, ONE_MOD_P, proof_one),
                                         Coefficient(TWO_MOD_Q, TWO_MOD_P, proof_two)]

        # Act
        value = compute_polynomial_coordinate(TEST_EXPONENT_MODIFIER, polynomial)

        # Assert
        self.assertIsNotNone(value)

    def test_verify_polynomial_coordinate(self):
        # Arrange
        polynomial = generate_polynomial(TEST_POLYNOMIAL_DEGREE)

        # Act
        value = compute_polynomial_coordinate(TEST_EXPONENT_MODIFIER, polynomial)

        # Assert
        self.assertTrue(
            verify_polynomial_coordinate(
                value, TEST_EXPONENT_MODIFIER, polynomial.get_commitments()
            )
        )<|MERGE_RESOLUTION|>--- conflicted
+++ resolved
@@ -26,17 +26,9 @@
         self.assertIsNotNone(polynomial)
 
     def test_compute_polynomial_coordinate(self):
-<<<<<<< HEAD
         # create proofs
         proof_one = make_schnorr_proof(ElGamalKeyPair(ONE_MOD_Q, ONE_MOD_P), rand_q())
         proof_two = make_schnorr_proof(ElGamalKeyPair(TWO_MOD_Q, TWO_MOD_P), rand_q())
-=======
-        # create proof
-        proof = make_schnorr_proof(ElGamalKeyPair([ONE_MOD_Q, TWO_MOD_Q],
-                                                  [ONE_MOD_P, TWO_MOD_P]),
-                                                  rand_q())
->>>>>>> 2d53e0bd
-
         # Arrange
         polynomial = ElectionPolynomial([Coefficient(ONE_MOD_Q, ONE_MOD_P, proof_one),
                                          Coefficient(TWO_MOD_Q, TWO_MOD_P, proof_two)]
